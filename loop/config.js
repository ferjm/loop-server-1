/* This Source Code Form is subject to the terms of the Mozilla Public
 * License, v. 2.0. If a copy of the MPL was not distributed with this
 * file, You can obtain one at http://mozilla.org/MPL/2.0/. */

"use strict";

var convict = require('convict');
var format = require('util').format;
var crypto = require('crypto');
var path = require('path');
var fs = require('fs');

/**
 * Validates the keys are present in the configuration object.
 *
 * @param {List}    keys      A list of keys that must be present.
 * @param {Boolean} options   List of options to use.
 **/
function validateKeys(keys, options) {
  options = options || {};
  var optional = options.optional || false;

  return function(val) {
    if (JSON.stringify(val) === "{}" && optional === true) {
      return;
    }
    if (!optional && !val)
      throw new Error("Should be defined");
    keys.forEach(function(key) {
      if (!val.hasOwnProperty(key))
        throw new Error(format("Should have a %s property", key));
    });
  };
}

/**
 * Build a validator that makes sure of the size and hex format of a key.
 *
 * @param {Integer} size  Number of bytes of the key.
 **/
function hexKeyOfSize(size) {
  return function check(val) {
    if (val === "")
      return;
    if (!new RegExp(format('^[a-fA-FA0-9]{%d}$', size * 2)).test(val)) {
      throw new Error("Should be an " + size +
                      " bytes key encoded as hexadecimal");
    }
  };
}

var conf = convict({
  env: {
    doc: "The applicaton environment.",
    format: [ "dev", "test", "stage", "prod" ],
    default: "dev",
    env: "NODE_ENV"
  },
  ip: {
    doc: "The IP address to bind.",
    format: "ipaddress",
    default: "127.0.0.1",
    env: "IP_ADDRESS"
  },
  port: {
    doc: "The port to bind.",
    format: "port",
    default: 5000,
    env: "PORT"
  },
  protocol: {
    doc: "The server protocol. http by default.",
    format: String,
    default: "http",
    end: "PROTOCOL"
  },
  macSecret: {
    doc: "The secret for MAC tokens (32 bytes key encoded as hex)",
    format: hexKeyOfSize(32),
    default: "",
    env: "MAC_SECRET"
  },
  encryptionSecret: {
    doc: "The secret for encrypting tokens (16 bytes key encoded as hex)",
    format: hexKeyOfSize(16),
    default: "",
    env: "ENCRYPTING_SECRET"
  },
  userMacSecret: {
    doc: "The secret for hmac-ing userIds (16 bytes key encoded as hex)",
    format: hexKeyOfSize(16),
    default: "",
    env: "USER_MAC_SECRET"
  },
  userMacAlgorithm: {
    doc: "The algorithm that should be used to mac userIds",
    format: function(val) {
      if (crypto.getHashes().indexOf(val) === -1) {
        throw new Error("Given hmac algorithm is not supported");
      }
    },
    default: "sha256",
    env: "USER_MAC_ALGORITHM"
  },
  callUrlTokenSize: {
    doc: "The callUrl token size (in bytes).",
    format: Number,
    default: 8
  },
  callUrlTimeout: {
    doc: "How much time a token is valid for (in hours)",
    format: Number,
    default: 24 * 30 // One month.
  },
  callUrlMaxTimeout: {
    doc: "The maximum number of hours a token can be valid for.",
    format: Number,
    default: 24 * 30
  },
  displayVersion: {
    doc: "Display the server version on the homepage.",
    default: true,
    format: Boolean
  },
  storage: {
    engine: {
      doc: "engine type",
      format: String,
      default: "redis"
    },
    settings: {
      doc: "js object of options to pass to the storage engine",
      format: Object,
      default: {}
    }
  },
  pubsub: {
    doc: "js object of options to pass to the pubsub engine",
    format: Object,
    default: {}
  },
  fakeTokBox: {
    doc: "Mock TokBox calls",
    format: Boolean,
    default: false
  },
  fakeTokBoxURL: {
    doc: "URL where to Mock TokBox calls",
    format: String,
    default: "http://httpbin.org/deny"
  },
  tokBox: {
    apiUrl: {
      doc: 'api endpoint for tokbox',
      format: String,
      default: "https://api.opentok.com"
    },
    apiKey: {
      doc: 'api key for tokbox',
      format: String,
      default: ""
    },
    apiSecret: {
      doc: 'api secret for tokbox',
      format: String,
      default: ""
    },
    tokenDuration: {
      doc: 'how long api tokens are valid for in seconds',
      format: "nat",
      default: 24 * 3600
    },
    retryOnError: {
      doc: 'how many times to retry on error',
      format: "nat",
      default: 3
    }
  },
  webAppUrl: {
    doc: "Loop Web App Home Page.",
    format: "url",
    default: "http://localhost:3000/static/#call/{token}",
    env: "WEB_APP_URL"
  },
  sentryDSN: {
    doc: "Sentry DSN",
    format: function(val) {
      if (!(typeof val === "string" || val === false)) {
        throw new Error("should be either a sentryDSN or 'false'");
      }
    },
    default: false,
    env: "SENTRY_DSN"
  },
  statsd: {
    doc: "Statsd configuration",
    format: validateKeys(['port', 'host'], {'optional': true}),
    default: {}
  },
  statsdEnabled: {
    doc: "Defines if statsd is enabled or not",
    format: Boolean,
    default: false
  },
  allowedOrigins: {
    doc: "Authorized origins for cross-origin requests.",
    format: Array,
    default: ['http://localhost:3000']
  },
  retryAfter: {
    doc: "Seconds to wait for on 503",
    format: Number,
    default: 30
  },
  consoleDateFormat: {
    doc: "Date format of the logging line in development.",
    format: String,
    default: "%y/%b/%d %H:%M:%S"
  },
  fxaAudiences: {
    doc: "List of accepted fxa audiences.",
    format: Array,
    default: []
  },
  fxaVerifier: {
    doc: "The Firefox Accounts verifier url",
    format: String,
    env: "FXA_VERIFIER",
    default: "https://verifier.accounts.firefox.com/v2"
  },
  fxaTrustedIssuers: {
    doc: "The list of Firefox Accounts trusted issuers",
    format: Array,
    default: ["api.accounts.firefox.com"]
  },
  hawkSessionDuration: {
    doc: "The duration of hawk credentials (in seconds)",
    format: Number,
    default: 3600 * 24 * 30 // One month.
  },
  callDuration: {
    doc: "The duration we want to store the call info (in seconds)",
    format: Number,
    default: 30
  },
  maxHTTPSockets: {
    doc: "The maximum of HTTP sockets to use when doing requests",
    format: Number,
    default: 5
  },
  heartbeatTimeout: {
    doc: "Timeout for requests when doing heartbeat checks (ms)",
    format: Number,
    default: 30
  },
<<<<<<< HEAD
  timers: {
    supervisoryDuration: {
      doc: "Websocket timeout for the supervisory timer (seconds)",
      format: Number,
      default: 10
    },
    ringingDuration: {
      doc: "Websocket timeout for the ringing timer (seconds)",
      format: Number,
      default: 30
    },
    connectionDuration: {
      doc: "Websocket timeout for the connection timer (seconds)",
      format: Number,
      default: 5
    }
=======
  maxSimplePushUrls: {
    doc: "The maximum number of simple-push urls stored for an user",
    format: Number,
    default: 10
>>>>>>> 185cfb01
  }
});


// handle configuration files.  you can specify a CSV list of configuration
// files to process, which will be overlayed in order, in the CONFIG_FILES
// environment variable. By default, the ../config/<env>.json file is loaded.

var envConfig = path.join(__dirname + '/../config', conf.get('env') + '.json');
var files = (envConfig + ',' + process.env.CONFIG_FILES)
    .split(',')
    .filter(fs.existsSync);

conf.loadFile(files);
conf.validate();

if (conf.get('macSecret') === "")
  throw "Please define macSecret in your configuration file";

if (conf.get('encryptionSecret') === "")
  throw "Please define encryptionSecret in your configuration file";

if (conf.get('allowedOrigins') === "") {
  throw "Please define the list of allowed origins for CORS.";
}

if (conf.get('fxaAudiences').length === 0) {
  throw "Please define the list of allowed Firefox Accounts audiences";
}

if (conf.get('hawkSessionDuration') <
    conf.get('callUrlMaxTimeout') * 60 * 60) {
  throw "hawkSessionDuration should be longer or equal to callUrlMaxTimeout.";
}
module.exports = {
  conf: conf,
  hexKeyOfSize: hexKeyOfSize,
  validateKeys: validateKeys
};<|MERGE_RESOLUTION|>--- conflicted
+++ resolved
@@ -253,7 +253,6 @@
     format: Number,
     default: 30
   },
-<<<<<<< HEAD
   timers: {
     supervisoryDuration: {
       doc: "Websocket timeout for the supervisory timer (seconds)",
@@ -270,12 +269,11 @@
       format: Number,
       default: 5
     }
-=======
+  },
   maxSimplePushUrls: {
     doc: "The maximum number of simple-push urls stored for an user",
     format: Number,
     default: 10
->>>>>>> 185cfb01
   }
 });
 
