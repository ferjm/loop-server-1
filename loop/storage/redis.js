--- conflicted
+++ resolved
@@ -221,7 +221,6 @@
     });
   },
 
-<<<<<<< HEAD
   /**
    * Returns the expiricy of the call state (in seconds).
    * In case the call is already expired, returns -1.
@@ -309,15 +308,10 @@
     // connected. In case of terminate, nothing is stored in the database (the
     // key is dropped).
     self._client.scard('callstate.' + callId, function(err, score) {
-=======
-  getCall: function(callId, callback) {
-    this._client.get('call.' + callId, function(err, call) {
->>>>>>> 185cfb01
-      if (err) {
-        callback(err);
-        return;
-      }
-<<<<<<< HEAD
+      if (err) {
+        callback(err);
+        return;
+      }
       switch (score) {
       case 1:
         callback(null, "init");
@@ -384,9 +378,6 @@
         return;
       }
       callback(err, call);
-=======
-      callback(null, JSON.parse(call));
->>>>>>> 185cfb01
     });
   },
 
