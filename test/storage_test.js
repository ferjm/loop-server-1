/* This Source Code Form is subject to the terms of the Mozilla Public
 * License, v. 2.0. If a copy of the MPL was not distributed with this
 * file, You can obtain one at http://mozilla.org/MPL/2.0/. */

"use strict";
var expect = require("chai").expect;
var crypto = require("crypto");
var sinon = require("sinon");

var getStorage = require("../loop/storage");
var conf = require("../loop").conf;
var hmac = require("../loop").hmac;
var generateToken = require("../loop/tokenlib").generateToken;

var uuid = "1234";
var user = "alexis@notmyidea.com";
var userMac = hmac(user, conf.get("userMacSecret"));
var callerId = 'natim@mozilla.com';
var simplePushURL = "https://push.mozilla.com/test";
var fakeCallInfo = conf.get("fakeCallInfo");


describe("Storage", function() {
  function testStorage(name, createStorage) {
    var storage,
        a_second = 1 / 3600,  // A second in hours.
        calls = [
        {
          callId:       crypto.randomBytes(16).toString("hex"),
          callerId:     callerId,
          userMac:      userMac,
          sessionId:    fakeCallInfo.session1,
          calleeToken:  fakeCallInfo.token1,
          timestamp:    0
        },
        {
          callId:       crypto.randomBytes(16).toString("hex"),
          callerId:     callerId,
          userMac:      userMac,
          sessionId:    fakeCallInfo.session2,
          calleeToken:  fakeCallInfo.token2,
          timestamp:    1
        },
        {
          callId:       crypto.randomBytes(16).toString("hex"),
          callerId:     callerId,
          userMac:      userMac,
          sessionId:    fakeCallInfo.session3,
          calleeToken:  fakeCallInfo.token2,
          timestamp:    2
        }
      ],
      call = calls[0],
      urls = [
        {
          timestamp:  0,
          expires: conf.get("callUrlTimeout")
        },
        {
          timestamp:  1,
          expires: conf.get("callUrlTimeout")
        },
        {
          timestamp:  2,
          expires: conf.get("callUrlTimeout")
        }
      ],
    urlData = urls[0],
    token = generateToken(conf.get("callUrlTokenSize"));

    describe(name, function() {
      beforeEach(function() {
        storage = createStorage({
          tokenDuration: conf.get('tokBox').tokenDuration,
          hawkSessionDuration: conf.get('hawkSessionDuration'),
          maxSimplePushUrls: conf.get('maxSimplePushUrls')
        });
      });

      afterEach(function(done) {
        storage.drop(function(err) {
          // Remove the storage reference so tests blow up in an explicit way.
          storage = undefined;
          done(err);
        });
      });

      describe('#revokeURLToken', function() {
        it("should add a revoked url", function(done) {
          storage.revokeURLToken({uuid: uuid, expires: a_second},
            function(err) {
              if (err)  {
                throw err;
              }
              storage.getCallUrlData(uuid, function(err, value){
                expect(value).to.equal(null);
                done(err);
              });
            });
        });
      });

      describe("#addUserSimplePushURL", function() {
        it("should be able to add a user simple push URL", function(done) {
          storage.addUserSimplePushURL(userMac, simplePushURL, function(err) {
            if (err) {
              throw err;
            }
            storage.getUserSimplePushURLs(userMac, function(err, urls) {
              expect(urls).to.have.length(1);
              expect(urls).to.eql([simplePushURL]);
              done(err);
            });
          });
        });

        it("should not overwrite existing simple push URLs", function(done) {
          storage.addUserSimplePushURL(userMac, simplePushURL, function(err) {
            storage.addUserSimplePushURL(userMac, simplePushURL + '2',
              function(err) {
                storage.getUserSimplePushURLs(userMac, function(err, urls) {
                  expect(urls).to.have.length(2);
                  expect(urls).to.contain(simplePushURL);
                  expect(urls).to.contain(simplePushURL + '2');
                  done(err);
                });
              });
          });
        });

        it("should dedupe URLs", function(done) {
          storage.addUserSimplePushURL(userMac, simplePushURL, function(err) {
            storage.addUserSimplePushURL(userMac, simplePushURL,
              function(err) {
                storage.getUserSimplePushURLs(userMac, function(err, urls) {
                  expect(urls).to.have.length(1);
                  expect(urls).to.contain(simplePushURL);
                  done(err);
                });
              });
          });
        });

        it("should not store more than X records", function(done) {
          storage.addUserSimplePushURL(userMac, simplePushURL, function(err) {
            storage.addUserSimplePushURL(userMac, simplePushURL + "2",
              function(err) {
                storage.addUserSimplePushURL(userMac, simplePushURL + "3",
                  function(err) {
                    storage.getUserSimplePushURLs(userMac, function(err, urls) {
                      expect(urls).to.have.length(2);
                      expect(urls).to.not.contain(simplePushURL);
                      done(err);
                    });
                  });
              });
          });
        });

      });

      describe("#getUserSimplePushURLs", function() {
        it("should return an empty list if nothing had been registered",
          function(done) {
            storage.getUserSimplePushURLs("does-not-exist",
              function(err, urls) {
                if (err) throw err;
                expect(urls).to.eql([]);
                done();
              });
          });
      });

<<<<<<< HEAD
      describe("#removeSimplePushURL", function() {
        it("should delete an existing simple push URL", function(done) {
          storage.addUserSimplePushURL(userMac, simplePushURL, function(err) {
            if (err) throw err;
            storage.addUserSimplePushURL(userMac, simplePushURL + "2",
              function(err) {
                if (err) throw err;
                storage.removeSimplePushURL(userMac, simplePushURL,
                  function(err) {
                    if (err) throw err;
                    storage.getUserSimplePushURLs(userMac,
                      function(err, urls) {
                        if (err) throw err;
                        expect(urls.length).to.eql(1);
                        expect(urls).to.not.contain(simplePushURL);
                        done();
                      });
                  });
              });
          });
=======
      describe("#addUserCallUrlData", function() {
        it("should be able to add one call-url to the store", function(done) {
          storage.addUserCallUrlData(userMac, token, urlData, function(err) {
            if (err) {
              throw err;
            }
            storage.getUserCallUrls(userMac, function(err, results) {
              if (err) {
                throw err;
              }
              expect(results).to.have.length(1);
              expect(results).to.eql([urlData]);
              done();
            });
          });
        });

        it("should require a timestamp property for the urlData",
          function(done) {
            var invalidData = JSON.parse(JSON.stringify(urlData));
            invalidData.timestamp = undefined;
            storage.addUserCallUrlData(userMac, token, invalidData,
              function(err) {
                expect(err.message)
                  .eql("urlData should have a timestamp property.");
                done();
              });
          });
      });

      describe("#getUserCallUrls", function() {
        var sandbox;

        beforeEach(function() {
          sandbox = sinon.sandbox.create();
        });

        afterEach(function() {
          sandbox.restore();
        });

        it("should keep a list of the user urls", function(done) {
          storage.addUserCallUrlData(
            userMac,
            generateToken(conf.get("callUrlTokenSize")),
            urls[0],
            function() {
              storage.addUserCallUrlData(
                userMac,
                generateToken(conf.get("callUrlTokenSize")),
                urls[1],
                function() {
                  storage.addUserCallUrlData(
                    userMac,
                    generateToken(conf.get("callUrlTokenSize")),
                    urls[2],
                    function() {
                      storage.getUserCallUrls(userMac, function(err, results) {
                        expect(results).to.have.length(3);
                        expect(results).to.eql(urls);
                        done(err);
                      });
                    });
                });
            });
        });

        it("should return an empty list if no urls", function(done) {
          storage.getUserCallUrls(userMac, function(err, results) {
            expect(results).to.eql([]);
            done(err);
          });
        });

        it("should handle storage errors correctly.", function(done) {
          sandbox.stub(storage._client, "smembers",
            function(key, cb){
              cb("error");
            });

          storage.getUserCallUrls(userMac, function(err, results) {
            expect(err).to.eql("error");
            expect(typeof results).to.eql("undefined");
            done();
          });
        });
      });

      describe("#getCallUrlData", function() {
        it("should be able to list a call-url by its id", function(done) {
          storage.addUserCallUrlData(userMac, token, urlData, function(err) {
            if (err) {
              throw err;
            }
            storage.getCallUrlData(token, function(err, result) {
              if (err) {
                throw err;
              }
              expect(result).to.eql(urlData);
              done();
            });
          });
        });

        it("should return null if the call-url doesn't exist", function(done) {
          storage.getCall("does-not-exist", function(err, call) {
            expect(call).to.eql(null);
            done();
          });
>>>>>>> 5feb7325
        });
      });

      describe("#addUserCalls", function() {
        it("should be able to add one call to the store", function(done) {
          storage.addUserCall(userMac, call, function(err) {
            if (err) {
              throw err;
            }
            storage.getUserCalls(userMac, function(err, results) {
              if (err) {
                throw err;
              }
              expect(results).to.have.length(1);
              expect(results).to.eql([call]);
              done();
            });
          });
        });
      });

      describe("#getUserCalls", function() {
        var sandbox;

        beforeEach(function() {
          sandbox = sinon.sandbox.create();
        });

        afterEach(function() {
          sandbox.restore();
        });

        it("should keep a list of the user calls", function(done) {
          storage.addUserCall(userMac, calls[0], function() {
            storage.addUserCall(userMac, calls[1], function() {
              storage.addUserCall(userMac, calls[2], function() {
                storage.getUserCalls(userMac, function(err, results) {
                  expect(results).to.have.length(3);
                  expect(results).to.eql(calls);
                  done(err);
                });
              });
            });
          });
        });

        it("should return an empty list if no calls", function(done) {
          storage.getUserCalls(userMac, function(err, results) {
            expect(results).to.eql([]);
            done(err);
          });
        });

        it("should handle storage errors correctly.", function(done) {
          sandbox.stub(storage._client, "smembers",
            function(key, cb){
              cb("error");
            });

          storage.getUserCalls(userMac, function(err, results) {
            expect(err).to.eql("error");
            expect(typeof results).to.eql("undefined");
            done();
          });
        });
      });

      describe("#getCall", function() {
        it("should be able to list a call by its id", function(done) {
          storage.addUserCall(userMac, call, function(err) {
            if (err) {
              throw err;
            }
            storage.getCall(call.callId, function(err, result) {
              if (err) {
                throw err;
              }
              expect(result).to.eql(call);
              done();
            });
          });
        });

        it("should return null if the call doesn't exist", function(done) {
          storage.getCall("does-not-exist", function(err, call) {
            expect(call).to.eql(null);
            done();
          });
        });
      });

      describe("#deleteCall", function() {
        it("should delete an existing call", function(done) {
          storage.addUserCall(userMac, call, function(err) {
            storage.deleteCall(call.callId, function(err, result) {
              if (err) throw err;
              expect(result).to.eql(true);
              storage.getCall(call.callId, function(err, result) {
                if (err) throw err;
                expect(result).to.equal(null);
                done(err);
              });
            });
          });
        });

        it("should return an error if the call doesn't exist", function(done) {
          storage.deleteCall("does-not-exist", function(err, result) {
            expect(result).to.eql(false);
            done();
          });
        });
      });

      describe("#getHawkSession", function() {
        it("should return null if the hawk session doesn't exist",
          function(done) {
            storage.getHawkSession("does-not-exist", function(err, result) {
              expect(result).to.eql(null);
              done();
            });
          });
      });

      describe("#setHawkSession", function() {
        it("should return a valid hawk session", function(done) {
          storage.setHawkSession("id", "key", function(err) {
            if (err) {
              throw err;
            }
            storage.getHawkSession("id", function(err, result) {
              expect(result).to.eql({
                key: "key",
                algorithm: "sha256"
              });
              done();
            });
          });
        });
      });

      describe("#setHawkUser, #getHawkUser", function() {
        it("should store and retrieve an user hawk session", function(done) {
          storage.setHawkUser("userhash", "tokenid", function(err) {
            if (err) {
              throw err;
            }
            storage.getHawkUser("tokenid", function(err, result) {
              if (err) {
                throw err;
              }
              expect(result).to.eql("userhash");
              done();
            });
          });
        });
      });

      describe("#ping", function() {
        it("should return true if we are connected", function(done) {
          storage.ping(function(connected) {
            expect(connected).to.eql(true);
            done();
          });
        });
      });
    });
  }

  // Test all the storages implementation.
  testStorage("Redis", function createRedisStorage(options) {
    return getStorage({engine: "redis", settings: {"db": 5}}, options);
  });
});<|MERGE_RESOLUTION|>--- conflicted
+++ resolved
@@ -171,7 +171,6 @@
           });
       });
 
-<<<<<<< HEAD
       describe("#removeSimplePushURL", function() {
         it("should delete an existing simple push URL", function(done) {
           storage.addUserSimplePushURL(userMac, simplePushURL, function(err) {
@@ -192,7 +191,9 @@
                   });
               });
           });
-=======
+        });
+      });
+
       describe("#addUserCallUrlData", function() {
         it("should be able to add one call-url to the store", function(done) {
           storage.addUserCallUrlData(userMac, token, urlData, function(err) {
@@ -302,7 +303,6 @@
             expect(call).to.eql(null);
             done();
           });
->>>>>>> 5feb7325
         });
       });
 
